use std::{io::Error, sync::Arc};

use crossterm::event::{self, Event, KeyCode, KeyModifiers};
use futures_util::StreamExt;
use ratatui::{
    layout::{Constraint, Flex, Layout, Margin, Rect}, style::{Color, Style}, text::Line, widgets::{Block, BorderType, Borders, Padding, Paragraph}, DefaultTerminal
};
use shared::ClientMessage;
use tokio::{
    select,
    sync::{mpsc::{UnboundedReceiver, UnboundedSender}, Mutex},
};

// Constants
const MAX_MESSAGES_ON_SCREEN: u8 = 8;
const PADDING_INSIDE: Padding = Padding::new(1, 1, 0, 0);
const CURSOR_CHAR: &str = "_";
const CLIENT_USERNAME: &str = "You";
const SYSTEM_USERNAME: &str = "SYSTEM";

/// Custom enum for keyboard handling
enum HandlingSignal{
    Continue,
    End,
    Quit,
}

/// Runs the TUI loop and prints the latest messages in 'history'
/// The loop awaits until a '()' notification is received via 'notify_rx'
/// The TUI will NOT be updated otherwise
pub async fn run_chat(
    terminal: DefaultTerminal,
    history: Arc<Mutex<Vec<ClientMessage>>>,
    mut notifier_rx: UnboundedReceiver<()>,
    input_tx: UnboundedSender<String>
) -> Result<(), Error> {

    let mut input_box = Vec::new();
    let mut username = Vec::new();
    let mut keyboard_reader = event::EventStream::new();
    let mut terminal = terminal;

    // Create layouts
    let username_vert_layout = Layout::vertical([
        Constraint::Percentage(45),
        Constraint::Fill(1),
        Constraint::Percentage(45)
    ]);
    let username_horizontal_layout = Layout::horizontal([
        Constraint::Percentage(50)
    ])
        .flex(Flex::Center);
    let msg_input_layout = Layout::vertical([
        Constraint::Percentage(90),
        Constraint::Fill(1),
    ]);
    let msg_vertical_layout = Layout::vertical([
        Constraint::Ratio(1, MAX_MESSAGES_ON_SCREEN.into());
        MAX_MESSAGES_ON_SCREEN as usize
    ]);
    let msg_horizontal_layout = Layout::horizontal([
        Constraint::Percentage(35),
        Constraint::Fill(1),
        Constraint::Percentage(35),
    ]);

    // Prompt the user for a username
    loop{
        let username_block = Paragraph::new(username.iter().collect::<String>() + CURSOR_CHAR)
            .block(Block::bordered()
                .padding(PADDING_INSIDE)
                .title_top(Line::from("Set a username").centered())
            )
            .style(Style::default().fg(Color::White).bg(Color::Black));

        let draw_result = terminal.draw(|frame|{
            let [_, username_vert_area, _] = username_vert_layout.areas(frame.area().inner(Margin::new(1, 1)));
            let [username_area] = username_horizontal_layout.areas(username_vert_area);
            frame.render_widget(username_block, username_area);
        });

        // Deal with draw result
        if draw_result.is_err() {
            log::error!("Failed to render frame: {}", draw_result.unwrap_err());
        }

        // Handle input
        match handle_keyboard_event(keyboard_reader.next().await, &mut username){
            HandlingSignal::Continue => continue,
            HandlingSignal::End => break,
            HandlingSignal::Quit => return Err(std::io::Error::other("")),
        }
    }

<<<<<<< HEAD
    // Send username to server
=======
>>>>>>> 943b76f9
    let username_string = username.iter().collect::<String>();
    if input_tx.send(username_string.clone()).is_err(){
        log::error!("Could not send username message back to main");
        return Err(std::io::Error::other(""))
    };

    // Main chat loop
    let chat_title = format!("Logged in as {username_string}");
    loop {
        // Create outer block
        let outer_block = Block::bordered()
            .padding(PADDING_INSIDE)
            .style(Style::default().fg(Color::White).bg(Color::Black))
            .title_top(Line::from(chat_title.clone()).centered());

        // Create message blocks
        let msg_blocks: Vec<(Paragraph, usize)> = history
            .lock()
            .await
            .iter()
            .rev()
            .take(MAX_MESSAGES_ON_SCREEN as usize)
            .map(|client_message| {
                let position_index: usize = match client_message.get_username().as_str(){
                    CLIENT_USERNAME => 2,
                    SYSTEM_USERNAME => 1,
                    _ => 0
                };

                // Define the message title (at the bottom of the paragraph)
                let mut title = Line::from(client_message.get_metadata());
                if position_index == 0 {title = title.left_aligned()}
                else if position_index == 1 {title = title.centered()}
                else if position_index == 2 {title = title.right_aligned()}

                // Define the paragraph
                let mut parag = Paragraph::new(client_message.get_message().to_owned())
                    .block(Block::bordered()
                        .title_bottom(title)
                        .padding(PADDING_INSIDE)
                        .border_type(BorderType::Rounded),
                    )
                    .style(Style::default().fg(Color::White).bg(Color::Black));

                if position_index == 2 {parag = parag.right_aligned()} 

                (parag, position_index)
            })
            .collect();

        // Create the input block
        let input_string = input_box.iter().collect::<String>() + CURSOR_CHAR;
        let input_block = Paragraph::new(input_string)
            .block(
                Block::default()
                    .borders(Borders::TOP)
                    .padding(PADDING_INSIDE),
            )
            .style(Style::default().fg(Color::White).bg(Color::Black));

        // Draw a frame
        let draw_result = terminal.draw(|frame| {
            // --- Creating areas ---
            // Outer frame
            let outer = frame.area();

            // Devide outer into a messages box and an input box
            let [msg_area, input_area] = msg_input_layout.areas(outer.inner(Margin::new(1, 1)));

            // Devide the messages box into vertival parts
            let vertical_areas: [Rect; MAX_MESSAGES_ON_SCREEN as usize] =
                msg_vertical_layout.areas(msg_area);

            // The final message areas are an array of [left, mid, right] areas
            // Each message area is meant to be used with a single of the three areas
            let mut msg_areas: Vec<[Rect; 3]> = Vec::new();
            for v in vertical_areas.iter().rev() {
                msg_areas.push(msg_horizontal_layout.areas(*v));
            }

            // Draw each widget
            frame.render_widget(&outer_block, outer);
            frame.render_widget(input_block, input_area);
            for (i, (msg, index)) in msg_blocks.iter().enumerate() {
                frame.render_widget(msg, msg_areas[i][*index]);
            }
        });

        // Deal with draw result
        if draw_result.is_err() {
            log::error!("Failed to render frame: {}", draw_result.unwrap_err());
        }

        // Wait for an event to trigger a new TUI frame
        select! {
            // Wait for a change in history notification via "notify_rx"
            _ = notifier_rx.recv() => continue,

            // Wait for a key to be pressed
            keyboard_event = keyboard_reader.next() => match handle_keyboard_event(keyboard_event, &mut input_box){
                HandlingSignal::Continue => continue,
                HandlingSignal::End => {
                    let input_string: String = input_box.iter().collect();
                    if input_tx.send(input_string.clone()).is_err(){
                        log::error!("Could not send input message back to main")
                    };
                    
                    // Add input to history and clear input box
                    history.lock().await.push(
                        ClientMessage::new("You".to_string(), input_string)
                    );
                    input_box.clear();
                },
                HandlingSignal::Quit => return Err(std::io::Error::other("")),
            }
        }
    }
}

/// Handles a single keyboard event and returns a signal
/// Will write char to buffer, as well as pop from it in case of Backspace input
fn handle_keyboard_event(keyboard_event: Option<Result<Event, Error>>, buffer: &mut Vec<char>) -> HandlingSignal {
    match keyboard_event{
        Some(Ok(event)) => match event {
            Event::Key(key) => match key.code{
                KeyCode::Esc => return HandlingSignal::Quit,
                KeyCode::Char(char) =>{
                    if char == 'c' && key.modifiers == KeyModifiers::CONTROL {
                        return HandlingSignal::Quit
                    }

                    // Update input box
                    buffer.push(char);
                }
                KeyCode::Backspace => _ = buffer.pop(),
                KeyCode::Enter => {
                    return HandlingSignal::End;
                },
                _ => return HandlingSignal::Continue,
            }
            _ => return HandlingSignal::Continue,
        },
        Some(Err(_)) => return HandlingSignal::Quit,
        None => return HandlingSignal::Quit,
    }

    HandlingSignal::Continue
}<|MERGE_RESOLUTION|>--- conflicted
+++ resolved
@@ -92,10 +92,7 @@
         }
     }
 
-<<<<<<< HEAD
     // Send username to server
-=======
->>>>>>> 943b76f9
     let username_string = username.iter().collect::<String>();
     if input_tx.send(username_string.clone()).is_err(){
         log::error!("Could not send username message back to main");
